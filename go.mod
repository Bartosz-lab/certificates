--- conflicted
+++ resolved
@@ -45,11 +45,7 @@
 	go.step.sm/cli-utils v0.7.5
 	go.step.sm/crypto v0.23.1
 	go.step.sm/linkedca v0.19.0
-<<<<<<< HEAD
 	golang.org/x/crypto v0.5.0
-=======
-	golang.org/x/crypto v0.4.0
->>>>>>> 8ba1b44c
 	golang.org/x/net v0.5.0
 	golang.org/x/sys v0.4.0 // indirect
 	golang.org/x/time v0.0.0-20210220033141-f8bda1e9f3ba // indirect
